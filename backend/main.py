--- conflicted
+++ resolved
@@ -9,26 +9,16 @@
 app = FastAPI()
 
 
-<<<<<<< HEAD
-def is_admin() -> bool:
-    try:
-        return ctypes.windll.shell32.IsUserAnAdmin() != 0
-    except:
-        return False
-=======
 @app.exception_handler(HTTPException)
 async def http_exception_handler(request: Request, exc: HTTPException):
     return JSONResponse(
         status_code=exc.status_code,
         content={"detail": exc.detail},
     )
->>>>>>> 9c1daced
 
 
 @app.exception_handler(ResponseValidationError)
-async def response_validation_exception_handler(
-    request: Request, exc: ResponseValidationError
-):
+async def response_validation_exception_handler(request: Request, exc: ResponseValidationError):
     """
     Custom exception handler for ResponseValidationError.
     """

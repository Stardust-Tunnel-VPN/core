--- conflicted
+++ resolved
@@ -10,9 +10,6 @@
 from dependencies.vpn_handler_fabric import VPNGateHandler, get_vpngate_handler
 from dependencies.vpn_manager_fabric import get_vpn_connector
 from utils.reusable.sort_directions import SortDirection
-from fastapi import Body
-
-import logging
 
 router = APIRouter()
 
@@ -41,16 +38,11 @@
 @router.post("/connect")
 async def connect_to_vpn(
     server_ip: Optional[str] = None,
-<<<<<<< HEAD
     username: Optional[str] = "vpn",
     password: Optional[str] = "vpn",
     psk: Optional[str] = "vpn",
     kill_switch_enabled: Optional[bool] = False,
 ):
-=======
-    kill_switch_enabled: Optional[bool] = False,
-) -> str:
->>>>>>> 9c1daced
     """
     Connect to the given VPN server using L2TP/IPSec.
 
@@ -65,36 +57,16 @@
         Exception: If failed to connect.
     """
     try:
-<<<<<<< HEAD
-        ###  PICKING THE CONNECTOR TYPE AND CONNECT  ###
         result = await connector_instance.connect(
             server_ip=server_ip,
             username=username,
             password=password,
             psk=psk,
-        )
-
-        ###  ENABLING KILL-SWITCH  ###
-        if kill_switch_enabled:
-            if isinstance(connector_instance, MacOSL2TPConnector):
-                connector_instance.start_kill_switch_monitor(interval=2.0)
-            elif isinstance(connector_instance, WindowsL2TPConnector):
-                connector_instance.enable_kill_switch(
-                    server_ip=server_ip, username=username, password=password, psk=psk
-                )
-
-        return result
-    except Exception as exc:
-        logging.exception("Failed to connect to VPN")
-        return {"error": f"Could not connect: {exc}"}
-=======
-        result = await connector_instance.connect(
-            server_ip=server_ip, kill_switch_enabled=kill_switch_enabled
+            kill_switch_enabled=kill_switch_enabled,
         )
         return result
     except Exception as exc:
-        return f"You've got an error in connect to vpn method, {exc}"
->>>>>>> 9c1daced
+        return {"You've got an error in connect to vpn method, ": str(exc)}
 
 
 @router.post("/disconnect")
